--- conflicted
+++ resolved
@@ -302,7 +302,6 @@
       (i for i in in_shardings if i is not None), pxla.EMPTY_ENV.physical_mesh)
   in_shardings = [sharding.OpShardingSharding.get_replicated(da) if i is None else i
                   for i in in_shardings]
-<<<<<<< HEAD
 
   process_index = xb.process_index()
   local_da = [d for d in da if d.process_index == process_index]
@@ -316,12 +315,11 @@
         "If you’re not already familiar with JAX’s multi-process "
         "programming model, please read "
         "https://jax.readthedocs.io/en/latest/multi_process.html.")
-=======
+
   if not in_shardings:
     inp_device_assignment = da
   else:
     inp_device_assignment = None
->>>>>>> 3c811b15
 
   # Pass in a singleton `_UNSPECIFIED` for out_shardings because we don't know
   # the number of output avals at this stage. lower_sharding_computation will
@@ -347,7 +345,10 @@
 
 
 def is_single_device_sharding(sharding) -> bool:
-  return len(sharding.device_set) == 1
+  from jax.experimental.sharding import PmapSharding
+  # Special case PmapSharding here because PmapSharding maps away an axis
+  # and needs to be handled separately.
+  return len(sharding.device_set) == 1 and not isinstance(sharding, PmapSharding)
 
 
 @contextlib.contextmanager
